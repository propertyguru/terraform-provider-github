--- conflicted
+++ resolved
@@ -71,29 +71,17 @@
 		},
 
 		DataSourcesMap: map[string]*schema.Resource{
-<<<<<<< HEAD
-			"github_collaborators":                 dataSourceGithubCollaborators(),
-			"github_ip_ranges":                     dataSourceGithubIpRanges(),
-			"github_membership":                    dataSourceGithubMembership(),
-			"github_release":                       dataSourceGithubRelease(),
-			"github_repositories":                  dataSourceGithubRepositories(),
-			"github_repository":                    dataSourceGithubRepository(),
-			"github_organization_team_sync_groups": dataSourceGithubOrganizationTeamSyncGroups(),
-			"github_team":                          dataSourceGithubTeam(),
-			"github_user":                          dataSourceGithubUser(),
-			"github_actions_public_key":            dataSourceGithubActionsPublicKey(),
-=======
 			"github_actions_public_key": dataSourceGithubActionsPublicKey(),
 			"github_branch":             dataSourceGithubBranch(),
 			"github_collaborators":      dataSourceGithubCollaborators(),
 			"github_ip_ranges":          dataSourceGithubIpRanges(),
 			"github_membership":         dataSourceGithubMembership(),
+			"github_organization_team_sync_groups": dataSourceGithubOrganizationTeamSyncGroups(),
 			"github_release":            dataSourceGithubRelease(),
 			"github_repositories":       dataSourceGithubRepositories(),
 			"github_repository":         dataSourceGithubRepository(),
 			"github_team":               dataSourceGithubTeam(),
 			"github_user":               dataSourceGithubUser(),
->>>>>>> bab32947
 		},
 	}
 
