--- conflicted
+++ resolved
@@ -96,12 +96,8 @@
 }
 
 func testAccCheckGithubTeamMembershipDestroy(s *terraform.State) error {
-<<<<<<< HEAD
-	conn := testAccProvider.Meta().(*Organization).client
+	conn := testAccProvider.Meta().(*Organization).v3client
 	orgId := testAccProvider.Meta().(*Organization).id
-=======
-	conn := testAccProvider.Meta().(*Organization).v3client
->>>>>>> d9d9afd5
 
 	for _, rs := range s.RootModule().Resources {
 		if rs.Type != "github_team_membership" {
@@ -144,12 +140,8 @@
 			return fmt.Errorf("No team membership ID is set")
 		}
 
-<<<<<<< HEAD
-		conn := testAccProvider.Meta().(*Organization).client
+		conn := testAccProvider.Meta().(*Organization).v3client
 		orgId := testAccProvider.Meta().(*Organization).id
-=======
-		conn := testAccProvider.Meta().(*Organization).v3client
->>>>>>> d9d9afd5
 		teamIdString, username, err := parseTwoPartID(rs.Primary.ID, "team_id", "username")
 		if err != nil {
 			return err
@@ -181,12 +173,8 @@
 			return fmt.Errorf("No team membership ID is set")
 		}
 
-<<<<<<< HEAD
-		conn := testAccProvider.Meta().(*Organization).client
+		conn := testAccProvider.Meta().(*Organization).v3client
 		orgId := testAccProvider.Meta().(*Organization).id
-=======
-		conn := testAccProvider.Meta().(*Organization).v3client
->>>>>>> d9d9afd5
 		teamIdString, username, err := parseTwoPartID(rs.Primary.ID, "team_id", "username")
 		if err != nil {
 			return err
