--- conflicted
+++ resolved
@@ -177,15 +177,13 @@
 					"teams": teams,
 					"users": users,
 				},
-<<<<<<< HEAD
 			}); err != nil {
 				return err
 			}
-=======
-			})
-
-			d.Set("prevent_self_review", pr.PreventSelfReview)
->>>>>>> dbda3786
+
+			if err = d.Set("prevent_self_review", pr.PreventSelfReview); err != nil {
+				return err
+			}
 		}
 	}
 
